[tool.poetry]
name = "show-temperature-from-ble-adv-atc-mithermometer"
<<<<<<< HEAD
version = "0.2.1"
description = "Show temperature and humidity from BLE ADV 'ATC MiThermometer'"
=======
version = "0.3.0"
description = "Show metrics from BLE devices and notifications"
>>>>>>> b4dfb5ef
authors = ["lexxai <lexxai@gmail.com>"]
license = "MIT"
readme = "README.md"

[tool.poetry.dependencies]
python = "^3.11,<3.14"
bleak = "^0.22.3"
python-dotenv = "^1.0.1"
httpx = {extras = ["http2"], version = "^0.28.1"}
windows-toasts = { version = "^1.3.0", markers = "sys_platform == 'win32'" }
pync =  { version = "^2.0.3", markers = "sys_platform == 'darwin'" }
plyer =  { version ="^2.1.0", markers = "sys_platform == 'linux'" }


[tool.poetry.group.dev.dependencies]
pyinstaller = "^6.11.1"
pyinstaller-versionfile = "^3.0.0"

[build-system]
requires = ["poetry-core"]
build-backend = "poetry.core.masonry.api"<|MERGE_RESOLUTION|>--- conflicted
+++ resolved
@@ -1,12 +1,7 @@
 [tool.poetry]
 name = "show-temperature-from-ble-adv-atc-mithermometer"
-<<<<<<< HEAD
-version = "0.2.1"
-description = "Show temperature and humidity from BLE ADV 'ATC MiThermometer'"
-=======
 version = "0.3.0"
 description = "Show metrics from BLE devices and notifications"
->>>>>>> b4dfb5ef
 authors = ["lexxai <lexxai@gmail.com>"]
 license = "MIT"
 readme = "README.md"
