--- conflicted
+++ resolved
@@ -13,10 +13,8 @@
 httpx = {extras = ["http2"], version = "^0.28.1"}
 plyer = "^2.1.0"
 windows-toasts = { version = "^1.3.0", markers = "sys_platform == 'win32'" }
-<<<<<<< HEAD
 pyobjus = { version = "^1.2.3", markers = "sys_platform == 'darwin'" }
-=======
->>>>>>> 70ad9231
+
 
 [tool.poetry.group.dev.dependencies]
 pyinstaller = "^6.11.1"
